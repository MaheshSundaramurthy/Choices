--- conflicted
+++ resolved
@@ -234,7 +234,6 @@
         <option value="Michigan">Michigan</option>
       </select>
 
-<<<<<<< HEAD
       <label for="choices-placeholder-option">Placeholder option</label>
       <select class="form-control" name="choices-placeholder-option" id="choices-placeholder-option">
         <option selected placeholder>Press here</option>
@@ -243,12 +242,8 @@
         <option value="three">Three</option>
       </select>
 
-      <label for="choices-custom-templates">Custom templates</label>
-      <select class="form-control" name="choices-custom-templates" id="choices-custom-templates">
-=======
       <label for="choices-single-custom-templates">Custom templates</label>
       <select class="form-control" name="choices-single-custom-templates" id="choices-single-custom-templates" placeholder="This is a placeholder">
->>>>>>> c1327c9f
         <option value="React">React</option>
         <option value="Angular">Angular</option>
         <option value="Ember">Ember</option>
@@ -472,31 +467,8 @@
         }
       });
 
-<<<<<<< HEAD
-      var singleCustomTemplates = new Choices(
-        document.getElementById('choices-custom-templates'), {
-          searchPlaceholderValue: 'Choose your favourite framework...',
-          callbackOnCreateTemplates: function (strToEl) {
-            var classNames = this.config.classNames;
-            return {
-              item: (data) => {
-                return strToEl(`
-                  <div class="${classNames.item} ${data.highlighted ? classNames.highlightedState : classNames.itemSelectable}"  data-item data-id="${data.id}" data-value="${data.value}" ${data.active ? 'aria-selected="true"' : ''} ${data.disabled ? 'aria-disabled="true"' : ''}>
-                    <span style="margin-right:10px;">🎉</span> ${data.label}
-                  </div>
-                `);
-              },
-              choice: (data) => {
-                return strToEl(`
-                  <div class="${classNames.item} ${classNames.itemChoice} ${data.disabled ? classNames.itemDisabled : classNames.itemSelectable}" data-select-text="${this.config.itemSelectText}" data-choice ${data.disabled ? 'data-choice-disabled aria-disabled="true"' : 'data-choice-selectable'} data-id="${data.id}" data-value="${data.value}" ${data.groupId > 0 ? 'role="treeitem"' : 'role="option"'}>
-                      <span style="margin-right:10px;">👉🏽</span> ${data.label}
-                    </div>
-                `);
-              },
-            };
-          }
-=======
       var customTemplates = new Choices(document.getElementById('choices-single-custom-templates'), {
+        searchPlaceholderValue: 'Choose your favourite framework...',
         callbackOnCreateTemplates: function (strToEl) {
           var classNames = this.config.classNames;
           var itemSelectText = this.config.itemSelectText;
@@ -531,7 +503,6 @@
               ');
             },
           };
->>>>>>> c1327c9f
         }
       );
     });
