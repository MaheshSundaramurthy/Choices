--- conflicted
+++ resolved
@@ -1148,20 +1148,9 @@
       this._removeItem(itemToRemove);
       this._triggerChange(itemToRemove.value);
 
-<<<<<<< HEAD
-      if (this.isSelectOneElement) {
-        const placeholder = this.config.placeholder ?
-          (this.config.placeholderValue || this.passedElement.getAttribute('placeholder')) :
-          false;
-        if (placeholder) {
-          const placeholderItem = this._getTemplate('placeholder', placeholder);
-          this.itemList.appendChild(placeholderItem);
-        }
-=======
       if (this.isSelectOneElement && this.placeholder) {
         const placeholderItem = this._getTemplate('placeholder', this.placeholder);
         this.itemList.appendChild(placeholderItem);
->>>>>>> c3a7330e
       }
     }
   }
@@ -2696,14 +2685,6 @@
     const choiceList = this._getTemplate('choiceList');
     const input = this._getTemplate('input');
     const dropdown = this._getTemplate('dropdown');
-<<<<<<< HEAD
-    const placeholder = this.config.placeholder ?
-      this.config.placeholderValue ||
-      this.config.searchPlaceholderValue ||
-      this.passedElement.getAttribute('placeholder') :
-      false;
-=======
->>>>>>> c3a7330e
 
     this.containerOuter = containerOuter;
     this.containerInner = containerInner;
@@ -2738,28 +2719,11 @@
     // Wrapper inner container with outer container
     wrap(containerInner, containerOuter);
 
-    // If placeholder has been enabled and we have a value
-<<<<<<< HEAD
-    if (placeholder) {
-      input.placeholder = placeholder;
-      if (!this.isSelectOneElement) {
-        input.style.width = getWidthOfInput(input);
-      } else {
-        // If select one element with a search placeholder value
-        if (this.config.searchPlaceholderValue) {
-          input.placeholder = this.config.searchPlaceholderValue;
-        } else if (this.placeholder) {
-          const placeholderItem = this._getTemplate('placeholder', this.placeholder);
-          this.itemList.appendChild(placeholderItem);
-        }
-      }
-=======
     if (this.isSelectOneElement) {
       input.placeholder = this.config.searchPlaceholderValue || '';
     } else if (this.placeholder) {
       input.placeholder = this.placeholder;
       input.style.width = getWidthOfInput(input);
->>>>>>> c3a7330e
     }
 
     if (!this.config.addItems) {
@@ -2818,32 +2782,6 @@
         allChoices.forEach((choice, index) => {
           // Pre-select first choice if it's a single select
           if (this.isSelectOneElement) {
-<<<<<<< HEAD
-            if (hasSelectedChoice || (!hasSelectedChoice && index > 0)) {
-              // If there is a selected choice already or the choice is not
-              // the first in the array, add each choice normally
-              this._addChoice(
-                choice.value,
-                choice.label,
-                choice.selected,
-                choice.disabled,
-                undefined,
-                choice.customProperties,
-                choice.placeholder
-              );
-            } else {
-              // Otherwise pre-select the first choice in the array
-              this._addChoice(
-                choice.value,
-                choice.label,
-                true,
-                false,
-                undefined,
-                choice.customProperties,
-                choice.placeholder
-              );
-            }
-=======
             // If there is a selected choice already or the choice is not
             // the first in the array, add each choice normally
             // Otherwise pre-select the first choice in the array
@@ -2853,9 +2791,9 @@
               (hasSelectedChoice || index > 0) ? choice.selected : true,
               (hasSelectedChoice || index > 0) ? choice.disabled : false,
               undefined,
-              choice.customProperties
+              choice.customProperties,
+              choice.placeholder
             );
->>>>>>> c3a7330e
           } else {
             this._addChoice(
               choice.value,
