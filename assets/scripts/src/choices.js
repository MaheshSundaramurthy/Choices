--- conflicted
+++ resolved
@@ -61,13 +61,10 @@
       paste: true,
       search: true,
       searchFloor: 1,
-<<<<<<< HEAD
       searchPlaceholderValue: null,
       flip: true,
-=======
       position: 'auto',
       resetScrollPosition: true,
->>>>>>> c1327c9f
       regexFilter: null,
       shouldSort: true,
       sortFilter: sortByAlpha,
@@ -628,12 +625,12 @@
     const body = document.body;
     const html = document.documentElement;
     const winHeight = Math.max(
-        body.scrollHeight,
-        body.offsetHeight,
-        html.clientHeight,
-        html.scrollHeight,
-        html.offsetHeight
-      );
+      body.scrollHeight,
+      body.offsetHeight,
+      html.clientHeight,
+      html.scrollHeight,
+      html.offsetHeight
+    );
 
     this.containerOuter.classList.add(this.config.classNames.openState);
     this.containerOuter.setAttribute('aria-expanded', 'true');
@@ -2084,7 +2081,6 @@
     const templates = {
       containerOuter: (direction) => {
         return strToEl(`
-<<<<<<< HEAD
           <div
             class="${classNames.containerOuter}"
             data-type="${this.passedElement.type}" ${this.passedElement.type === 'select-one' ? 'tabindex="0"' : ''}
@@ -2093,9 +2089,6 @@
             dir="${direction}"
             >
           </div>
-=======
-          <div class="${classNames.containerOuter}" data-type="${this.passedElement.type}" ${this.passedElement.type === 'select-one' ? 'tabindex="0"' : ''} aria-haspopup="true" aria-expanded="false" dir="${direction}"></div>
->>>>>>> c1327c9f
         `);
       },
       containerInner: () => {
@@ -2116,7 +2109,6 @@
       item: (data) => {
         if (this.config.removeItemButton) {
           return strToEl(`
-<<<<<<< HEAD
             <div
               class="
                 ${classNames.item}
@@ -2133,10 +2125,6 @@
               >
               ${data.label}
               <button class="${classNames.button}" data-button>Remove item</button>
-=======
-            <div class="${classNames.item} ${data.highlighted ? classNames.highlightedState : ''} ${!data.disabled ? classNames.itemSelectable : ''}" data-item data-id="${data.id}" data-value="${data.value}" ${data.active ? 'aria-selected="true"' : ''} ${data.disabled ? 'aria-disabled="true"' : ''} data-deletable>
-            ${data.label}<button type="button" class="${classNames.button}" data-button>Remove item</button>
->>>>>>> c1327c9f
             </div>
           `);
         }
@@ -2159,21 +2147,16 @@
       },
       choiceList: () => {
         return strToEl(`
-<<<<<<< HEAD
           <div
             class="${classNames.list}"
             dir="ltr"
             role="listbox" ${this.passedElement.type !== 'select-one' ? 'aria-multiselectable="true"' : ''}
             >
           </div>
-=======
-          <div class="${classNames.list}" dir="ltr" role="listbox" ${this.passedElement.type !== 'select-one' ? 'aria-multiselectable="true"' : ''}></div>
->>>>>>> c1327c9f
         `);
       },
       choiceGroup: (data) => {
         return strToEl(`
-<<<<<<< HEAD
           <div
             class="
               ${classNames.group}
@@ -2185,16 +2168,12 @@
             role="group"
             ${data.disabled ? 'aria-disabled="true"' : ''}
             >
-=======
-          <div class="${classNames.group} ${data.disabled ? classNames.itemDisabled : ''}" data-group data-id="${data.id}" data-value="${data.value}" role="group" ${data.disabled ? 'aria-disabled="true"' : ''}>
->>>>>>> c1327c9f
             <div class="${classNames.groupHeading}">${data.value}</div>
           </div>
         `);
       },
       choice: (data) => {
         return strToEl(`
-<<<<<<< HEAD
           <div
             class="
               ${classNames.item}
@@ -2209,16 +2188,12 @@
             data-value="${data.value}"
             ${data.groupId > 0 ? 'role="treeitem"' : 'role="option"'}
             >
-=======
-          <div class="${classNames.item} ${classNames.itemChoice} ${data.disabled ? classNames.itemDisabled : classNames.itemSelectable}" data-select-text="${this.config.itemSelectText}" data-choice ${data.disabled ? 'data-choice-disabled aria-disabled="true"' : 'data-choice-selectable'} data-id="${data.id}" data-value="${data.value}" ${data.groupId > 0 ? 'role="treeitem"' : 'role="option"'}>
->>>>>>> c1327c9f
             ${data.label}
           </div>
         `);
       },
       input: () => {
         return strToEl(`
-<<<<<<< HEAD
           <input
             type="text"
             class="
@@ -2231,14 +2206,10 @@
             role="textbox"
             aria-autocomplete="list"
             >
-=======
-          <input type="text" class="${classNames.input} ${classNames.inputCloned}" autocomplete="off" autocapitalize="off" spellcheck="false" role="textbox" aria-autocomplete="list">
->>>>>>> c1327c9f
         `);
       },
       dropdown: () => {
         return strToEl(`
-<<<<<<< HEAD
           <div
             class="
               ${classNames.list}
@@ -2247,9 +2218,6 @@
             aria-expanded="false"
             >
           </div>
-=======
-          <div class="${classNames.list} ${classNames.listDropdown}" aria-expanded="false"></div>
->>>>>>> c1327c9f
         `);
       },
       notice: (label) => {
