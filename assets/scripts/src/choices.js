--- conflicted
+++ resolved
@@ -62,22 +62,14 @@
       search: true,
       searchChoices: true,
       searchFloor: 1,
-<<<<<<< HEAD
       searchPlaceholderValue: null,
-      flip: true,
-=======
       searchFields: ['label', 'value'],
->>>>>>> 01dad3ac
       position: 'auto',
       resetScrollPosition: true,
       regexFilter: null,
       shouldSort: true,
       sortFilter: sortByAlpha,
-<<<<<<< HEAD
-      sortFields: ['label', 'value'],
-=======
       placeholder: true,
->>>>>>> 01dad3ac
       placeholderValue: null,
       prependValue: null,
       appendValue: null,
